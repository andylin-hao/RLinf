# Copyright 2025 The RLinf Authors.
#
# Licensed under the Apache License, Version 2.0 (the "License");
# you may not use this file except in compliance with the License.
# You may obtain a copy of the License at
#
#     https://www.apache.org/licenses/LICENSE-2.0
#
# Unless required by applicable law or agreed to in writing, software
# distributed under the License is distributed on an "AS IS" BASIS,
# WITHOUT WARRANTIES OR CONDITIONS OF ANY KIND, either express or implied.
# See the License for the specific language governing permissions and
# limitations under the License.

import copy
import gc
from typing import Any

import torch
from omegaconf import DictConfig, OmegaConf, open_dict
from tqdm import tqdm

from rlinf.config import SupportedModel
from rlinf.data.io_struct import ChunkStepResult, EmbodiedRolloutResult
from rlinf.models import get_model, get_vla_model_config_and_processor
from rlinf.scheduler import Channel, Cluster, Worker
from rlinf.utils.metric_utils import compute_split_num
from rlinf.utils.nested_dict_process import put_tensor_device
from rlinf.utils.placement import HybridComponentPlacement
from rlinf.workers.rollout.hf.utils import init_real_obs


class MultiStepRolloutWorker(Worker):
    def __init__(self, cfg: DictConfig):
        Worker.__init__(self)

        self.cfg = cfg

        self.actor_group_name = cfg.actor.group_name
        self.device = torch.cuda.current_device()

        self.num_pipeline_stages = cfg.rollout.pipeline_stage_num
        self.enable_offload = self.cfg.rollout.get("enable_offload", False)

        self.placement = HybridComponentPlacement(cfg, Cluster())

    def init_worker(self):
        rollout_model_config = copy.deepcopy(self.cfg.actor.model)
        with open_dict(rollout_model_config):
            rollout_model_config.precision = self.cfg.rollout.model.precision
            rollout_model_config.path = self.cfg.rollout.model.model_path

        self.hf_model = get_model(rollout_model_config)

        if SupportedModel(self.cfg.actor.model.model_type) in [
            SupportedModel.OPENVLA,
            SupportedModel.OPENVLA_OFT,
        ]:
            model_config, input_processor = get_vla_model_config_and_processor(
                self.cfg.actor
            )
            self.hf_model.setup_config_and_processor(
                model_config, self.cfg, input_processor
            )

        self.hf_model.eval()

        self.setup_sample_params()
        if self.enable_offload:
            self.offload_model()

    def load_checkpoint(self, load_path):
        model_dict = torch.load(load_path)
        self.hf_model.load_state_dict(model_dict)

    def setup_sample_params(self):
        # length parameters for rollout
        self._length_params = OmegaConf.to_container(
            self.cfg.algorithm.length_params, resolve=True
        )
        # sampling parameters for rollout
        self._sampling_params = OmegaConf.to_container(
            self.cfg.algorithm.sampling_params, resolve=True
        )
        self._train_sampling_params = {
            "do_sample": self._sampling_params["do_sample"],
            "temperature": self._sampling_params["temperature_train"],
            "top_k": self._sampling_params["top_k"],
            "top_p": self._sampling_params["top_p"],
            "max_new_tokens": self._length_params["max_new_token"],
            "use_cache": True,
        }

        self._eval_sampling_params = {
            "do_sample": self._sampling_params["do_sample"],
            "temperature": self._sampling_params["temperature_eval"],
            "top_k": self._sampling_params["top_k"],
            "top_p": self._sampling_params["top_p"],
            "max_new_tokens": self._length_params["max_new_token"],
        }

    def predict(self, env_obs, mode="train"):
        kwargs = (
            self._train_sampling_params
            if mode == "train"
            else self._eval_sampling_params
        )

        if SupportedModel(self.cfg.actor.model.model_type) in [
            SupportedModel.OPENPI,
            SupportedModel.MLP_POLICY,
            SupportedModel.GR00T,
            SupportedModel.CNN_POLICY,
        ]:
            kwargs = {"mode": mode}

        kwargs["return_obs"] = not hasattr(self.hf_model, "q_head")

        with torch.no_grad():
            actions, result = self.hf_model.predict_action_batch(
                env_obs=env_obs,
                **kwargs,
            )

        return actions, result

    def get_dones_and_rewards(
        self, env_output: dict[str, torch.Tensor], extracted_obs: dict[str, Any]
    ) -> tuple[torch.Tensor | None, torch.Tensor | None, dict[str, Any] | None]:
        """
        Get dones and rewards from environment batch, handling auto_reset if needed.

        Args:
            env_output: Environment batch containing dones, rewards, and optionally final_obs

        Returns:
            Tuple of (dones, rewards, real_extracted_obs). dones and rewards are tensors.
        """
        # First step: no rewards yet, only dones
        real_extracted_obs = None
        if env_output["rewards"] is None:
            if hasattr(self.hf_model, "q_head"):
                real_extracted_obs = init_real_obs(extracted_obs)
            return (
                env_output["dones"].bool().cpu().contiguous(),
                None,
                real_extracted_obs,
            )

        dones = env_output["dones"].bool().cpu().contiguous()
        rewards = env_output["rewards"].cpu().contiguous()

        # Handle auto_reset: add bootstrap value to rewards for done episodes
        # Note: currently this is not correct for chunk-size>1 with partial reset
        if dones.any() and self.cfg.env.train.auto_reset:
            if hasattr(self.hf_model, "value_head") or hasattr(self.hf_model, "q_head"):
                final_obs = env_output["final_obs"]
                with torch.no_grad():
                    final_extracted_obs = self.hf_model.preprocess_env_obs(final_obs)
                    if hasattr(self.hf_model, "q_head"):
                        real_extracted_obs = init_real_obs(final_extracted_obs)
                    actions, result = self.predict(final_extracted_obs)
                    if "prev_values" in result:
                        _final_values = result["prev_values"]
                    else:
                        _final_values = torch.zeros_like(actions[:, 0])
                final_values = torch.zeros_like(_final_values[:, 0])  # [bsz, ]
                last_step_dones = dones[:, -1]  # [bsz, ]

                final_values[last_step_dones] = _final_values[:, 0][last_step_dones]

                # Add bootstrap value to the last step of done episodes
                rewards[:, -1] += self.cfg.algorithm.gamma * final_values.cpu()

        if real_extracted_obs is None and hasattr(self.hf_model, "q_head"):
            real_extracted_obs = init_real_obs(extracted_obs)
        return dones, rewards, real_extracted_obs

    def sync_model_from_actor(self):
        """Sync model parameters from the actor worker."""
        param_state_dict = self.recv(self.actor_group_name, src_rank=self._rank)

        self.hf_model.load_state_dict(param_state_dict)
        del param_state_dict
        gc.collect()
        torch.cuda.empty_cache()

<<<<<<< HEAD
    def update_intervene_actions(self, env_output, forward_inputs):
        intervene_actions = env_output["intervene_actions"]
        intervene_flags = env_output["intervene_flags"]
        if intervene_actions is not None:
            if "action" in forward_inputs:
                policy_action = forward_inputs["action"].to(intervene_actions.device)
                policy_action = policy_action.reshape(
                    policy_action.shape[0], self.hf_model.num_action_chunks, -1
                )
                intervene_actions = intervene_actions.reshape(
                    intervene_actions.shape[0], self.hf_model.num_action_chunks, -1
                )
                action = intervene_actions * intervene_flags[
                    ..., None
                ] + policy_action * (~intervene_flags[..., None])
                action = action.reshape(action.shape[0], -1)
                forward_inputs["action"] = action
            else:
                raise NotImplementedError(f"{forward_inputs.keys()=}")
        return forward_inputs

    def generate(self):
=======
    def generate(
        self, input_channel: Channel, output_channel: Channel, actor_channel: Channel
    ):
>>>>>>> 68989fec
        if self.enable_offload:
            self.reload_model()

        self.buffer_list = [
            EmbodiedRolloutResult(rollout_epoch=self.cfg.algorithm.rollout_epoch)
            for _ in range(self.num_pipeline_stages)
        ]

        n_chunk_steps = (
            self.cfg.env.train.max_steps_per_rollout_epoch
            // self.cfg.actor.model.num_action_chunks
        )

        for _ in tqdm(
            range(self.cfg.algorithm.rollout_epoch),
            desc="Generating Rollout Epochs",
            disable=(self._rank != 0),
        ):
            last_extracted_obs = [None for i in range(self.num_pipeline_stages)]
            last_forward_inputs = [
                None for i in range(self.num_pipeline_stages)
            ]  # save actions

            for _ in range(n_chunk_steps):
                for stage_id in range(self.num_pipeline_stages):
                    env_output = self.recv_env_output(input_channel)

                    if last_forward_inputs[stage_id] is not None:
                        last_forward_inputs[stage_id] = self.update_intervene_actions(
                            env_output, last_forward_inputs[stage_id]
                        )

                    extracted_obs = self.hf_model.preprocess_env_obs(env_output["obs"])
                    dones, rewards, real_extracted_obs = self.get_dones_and_rewards(
                        env_output, extracted_obs
                    )
                    actions, result = self.predict(extracted_obs)
                    chunk_step_result = ChunkStepResult(
                        prev_logprobs=result["prev_logprobs"],
                        prev_values=result["prev_values"],
                        dones=dones,
                        truncations=env_output["truncations"],
                        terminations=env_output["terminations"],
                        rewards=rewards,  # the first step is reset step, reward is none, which will not be appended to the buffer
                        forward_inputs=last_forward_inputs[stage_id],
                    )
                    self.buffer_list[stage_id].append_result(chunk_step_result)
                    if last_extracted_obs[stage_id] is not None and hasattr(
                        self.hf_model, "q_head"
                    ):
                        self.buffer_list[stage_id].add_transition(
                            last_extracted_obs[stage_id], real_extracted_obs
                        )
                    last_extracted_obs[stage_id] = extracted_obs
                    last_forward_inputs[stage_id] = result["forward_inputs"]

                    self.send_chunk_actions(output_channel, actions)

            for stage_id in range(self.num_pipeline_stages):
<<<<<<< HEAD
                env_output = self.recv_env_output()
                last_forward_inputs[stage_id] = self.update_intervene_actions(
                    env_output, last_forward_inputs[stage_id]
                )
=======
                env_output = self.recv_env_output(input_channel)
>>>>>>> 68989fec

                extracted_obs = self.hf_model.preprocess_env_obs(env_output["obs"])
                # Get dones and rewards from environment batch (final step of epoch)
                dones, rewards, real_extracted_obs = self.get_dones_and_rewards(
                    env_output, extracted_obs
                )
                self.buffer_list[stage_id].dones.append(dones)
                self.buffer_list[stage_id].truncations.append(env_output["truncations"])
                self.buffer_list[stage_id].terminations.append(
                    env_output["terminations"]
                )
                self.buffer_list[stage_id].rewards.append(rewards)
                self.buffer_list[stage_id].forward_inputs.append(
                    put_tensor_device(last_forward_inputs[stage_id], "cpu")
                )

                with self.worker_timer():
                    actions, result = self.predict(extracted_obs)
                # For the final step, we only need prev_values for bootstrapping
                # This is a special case that doesn't create a full ChunkStepResult
                if "prev_values" in result:
                    self.buffer_list[stage_id].prev_values.append(
                        result["prev_values"].cpu().contiguous()
                    )
                if hasattr(self.hf_model, "q_head"):
                    self.buffer_list[stage_id].add_transition(
                        last_extracted_obs[stage_id], real_extracted_obs
                    )

        for i in range(self.num_pipeline_stages):
            self.send_rollout_batch(actor_channel, i)

        if self.enable_offload:
            self.offload_model()

    def evaluate(self, input_channel: Channel, output_channel: Channel):
        if self.enable_offload:
            self.reload_model()

        n_chunk_steps = (
            self.cfg.env.eval.max_steps_per_rollout_epoch
            // self.cfg.actor.model.num_action_chunks
        )
        for _ in tqdm(
            range(self.cfg.algorithm.eval_rollout_epoch),
            desc="Evaluating Rollout Epochs",
            disable=(self._rank != 0),
        ):
            for _ in range(n_chunk_steps):
                for _ in range(self.num_pipeline_stages):
<<<<<<< HEAD
                    env_output = self.recv_env_output(mode="eval")
                    extracted_obs = self.hf_model.preprocess_env_obs(env_output["obs"])
                    actions, _ = self.predict(extracted_obs, mode="eval")
                    self.send_chunk_actions(actions, mode="eval")
=======
                    env_output = self.recv_env_output(input_channel)
                    actions, _ = self.predict(env_output["obs"], mode="eval")
                    self.send_chunk_actions(output_channel, actions)
>>>>>>> 68989fec

        if self.enable_offload:
            self.offload_model()

    def offload_model(self):
        self.hf_model = self.hf_model.to("cpu")
        gc.collect()
        torch.cuda.empty_cache()

    def reload_model(self):
        self.hf_model = self.hf_model.to(self.device)

<<<<<<< HEAD
    def recv_env_output(self, mode="train"):
        assert mode in ["train", "eval"], f"{mode=} is not supported"
        env_output = self.channel.get(
            key=f"{self._obs_queue_name}_{self._rank}_{mode}",
        )
        return env_output

    def send_chunk_actions(self, chunk_actions, mode="train"):
        assert mode in ["train", "eval"], f"{mode=} is not supported"
        self.channel.put(
            item=chunk_actions,
            key=f"{self._action_queue_name}_{self._rank}_{mode}",
=======
    def recv_env_output(self, input_channel: Channel) -> dict[str, torch.Tensor]:
        env_output = input_channel.get(
            key=f"{self._rank}",
        )
        return env_output

    def send_chunk_actions(self, output_channel: Channel, chunk_actions):
        output_channel.put(
            item=chunk_actions,
            key=f"{self._rank}",
>>>>>>> 68989fec
        )

    def send_rollout_batch(self, actor_channel: Channel, stage_id: int):
        # send rollout_batch to actor
        send_num = self.placement.get_world_size("rollout") * self.num_pipeline_stages
        recv_num = self.placement.get_world_size("actor")
        split_num = compute_split_num(recv_num, send_num)
        splited_rollout_result = self.buffer_list[stage_id].to_splited_dict(split_num)
        for i in range(split_num):
            actor_channel.put(item=splited_rollout_result[i])

    def set_global_step(self, global_step):
        if hasattr(self.hf_model, "set_global_step"):
            self.hf_model.set_global_step(global_step)<|MERGE_RESOLUTION|>--- conflicted
+++ resolved
@@ -185,7 +185,6 @@
         gc.collect()
         torch.cuda.empty_cache()
 
-<<<<<<< HEAD
     def update_intervene_actions(self, env_output, forward_inputs):
         intervene_actions = env_output["intervene_actions"]
         intervene_flags = env_output["intervene_flags"]
@@ -207,12 +206,9 @@
                 raise NotImplementedError(f"{forward_inputs.keys()=}")
         return forward_inputs
 
-    def generate(self):
-=======
     def generate(
         self, input_channel: Channel, output_channel: Channel, actor_channel: Channel
     ):
->>>>>>> 68989fec
         if self.enable_offload:
             self.reload_model()
 
@@ -272,14 +268,10 @@
                     self.send_chunk_actions(output_channel, actions)
 
             for stage_id in range(self.num_pipeline_stages):
-<<<<<<< HEAD
-                env_output = self.recv_env_output()
+                env_output = self.recv_env_output(input_channel)
                 last_forward_inputs[stage_id] = self.update_intervene_actions(
                     env_output, last_forward_inputs[stage_id]
                 )
-=======
-                env_output = self.recv_env_output(input_channel)
->>>>>>> 68989fec
 
                 extracted_obs = self.hf_model.preprocess_env_obs(env_output["obs"])
                 # Get dones and rewards from environment batch (final step of epoch)
@@ -330,16 +322,10 @@
         ):
             for _ in range(n_chunk_steps):
                 for _ in range(self.num_pipeline_stages):
-<<<<<<< HEAD
-                    env_output = self.recv_env_output(mode="eval")
+                    env_output = self.recv_env_output(input_channel, mode="eval")
                     extracted_obs = self.hf_model.preprocess_env_obs(env_output["obs"])
                     actions, _ = self.predict(extracted_obs, mode="eval")
-                    self.send_chunk_actions(actions, mode="eval")
-=======
-                    env_output = self.recv_env_output(input_channel)
-                    actions, _ = self.predict(env_output["obs"], mode="eval")
-                    self.send_chunk_actions(output_channel, actions)
->>>>>>> 68989fec
+                    self.send_chunk_actions(output_channel, actions, mode="eval")
 
         if self.enable_offload:
             self.offload_model()
@@ -352,31 +338,20 @@
     def reload_model(self):
         self.hf_model = self.hf_model.to(self.device)
 
-<<<<<<< HEAD
-    def recv_env_output(self, mode="train"):
+    def recv_env_output(
+        self, input_channel: Channel, mode="train"
+    ) -> dict[str, torch.Tensor]:
         assert mode in ["train", "eval"], f"{mode=} is not supported"
-        env_output = self.channel.get(
-            key=f"{self._obs_queue_name}_{self._rank}_{mode}",
+        env_output = input_channel.get(
+            key=f"{self._rank}_{mode}",
         )
         return env_output
 
-    def send_chunk_actions(self, chunk_actions, mode="train"):
+    def send_chunk_actions(self, output_channel: Channel, chunk_actions, mode="train"):
         assert mode in ["train", "eval"], f"{mode=} is not supported"
-        self.channel.put(
-            item=chunk_actions,
-            key=f"{self._action_queue_name}_{self._rank}_{mode}",
-=======
-    def recv_env_output(self, input_channel: Channel) -> dict[str, torch.Tensor]:
-        env_output = input_channel.get(
-            key=f"{self._rank}",
-        )
-        return env_output
-
-    def send_chunk_actions(self, output_channel: Channel, chunk_actions):
         output_channel.put(
             item=chunk_actions,
-            key=f"{self._rank}",
->>>>>>> 68989fec
+            key=f"{self._rank}_{mode}",
         )
 
     def send_rollout_batch(self, actor_channel: Channel, stage_id: int):
