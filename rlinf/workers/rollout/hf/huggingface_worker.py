# Copyright 2025 The RLinf Authors.
#
# Licensed under the Apache License, Version 2.0 (the "License");
# you may not use this file except in compliance with the License.
# You may obtain a copy of the License at
#
#     https://www.apache.org/licenses/LICENSE-2.0
#
# Unless required by applicable law or agreed to in writing, software
# distributed under the License is distributed on an "AS IS" BASIS,
# WITHOUT WARRANTIES OR CONDITIONS OF ANY KIND, either express or implied.
# See the License for the specific language governing permissions and
# limitations under the License.

import copy
import gc
from typing import Any

import torch
from omegaconf import DictConfig, OmegaConf, open_dict
from tqdm import tqdm

from rlinf.config import SupportedModel
from rlinf.data.io_struct import ChunkStepResult, EmbodiedRolloutResult
from rlinf.models import get_model, get_vla_model_config_and_processor
from rlinf.scheduler import Channel, Cluster, Worker
from rlinf.utils.metric_utils import compute_split_num
from rlinf.utils.nested_dict_process import put_tensor_device
from rlinf.utils.placement import HybridComponentPlacement
from rlinf.workers.rollout.hf.utils import init_real_obs


class MultiStepRolloutWorker(Worker):
    def __init__(self, cfg: DictConfig):
        Worker.__init__(self)

        self.cfg = cfg
        self.should_stop = False

        self.actor_group_name = cfg.actor.group_name
        self.device = torch.cuda.current_device()

        self.num_pipeline_stages = cfg.rollout.pipeline_stage_num
        self.enable_offload = self.cfg.rollout.get("enable_offload", False)

        self.placement = HybridComponentPlacement(cfg, Cluster())

        actor_world_size = self.placement.get_world_size("actor")
        self.actor_weight_src_rank = self._rank % actor_world_size

    def init_worker(self):
        rollout_model_config = copy.deepcopy(self.cfg.actor.model)
        with open_dict(rollout_model_config):
            rollout_model_config.precision = self.cfg.rollout.model.precision
            rollout_model_config.path = self.cfg.rollout.model.model_path

        self.hf_model = get_model(rollout_model_config)

        if SupportedModel(self.cfg.actor.model.model_type) in [
            SupportedModel.OPENVLA,
            SupportedModel.OPENVLA_OFT,
        ]:
            model_config, input_processor = get_vla_model_config_and_processor(
                self.cfg.actor
            )
            self.hf_model.setup_config_and_processor(
                model_config, self.cfg, input_processor
            )

        self.hf_model.eval()

        self.setup_sample_params()
        if self.enable_offload:
            self.offload_model()

    def load_checkpoint(self, load_path):
        model_dict = torch.load(load_path)
        self.hf_model.load_state_dict(model_dict)

    def setup_sample_params(self):
        # length parameters for rollout
        self._length_params = OmegaConf.to_container(
            self.cfg.algorithm.length_params, resolve=True
        )
        # sampling parameters for rollout
        self._sampling_params = OmegaConf.to_container(
            self.cfg.algorithm.sampling_params, resolve=True
        )
        self._train_sampling_params = {
            "do_sample": self._sampling_params["do_sample"],
            "temperature": self._sampling_params["temperature_train"],
            "top_k": self._sampling_params["top_k"],
            "top_p": self._sampling_params["top_p"],
            "max_new_tokens": self._length_params["max_new_token"],
            "use_cache": True,
        }

        self._eval_sampling_params = {
            "do_sample": self._sampling_params["do_sample"],
            "temperature": self._sampling_params["temperature_eval"],
            "top_k": self._sampling_params["top_k"],
            "top_p": self._sampling_params["top_p"],
            "max_new_tokens": self._length_params["max_new_token"],
        }

    def predict(self, env_obs, mode="train"):
        kwargs = (
            self._train_sampling_params
            if mode == "train"
            else self._eval_sampling_params
        )

        if SupportedModel(self.cfg.actor.model.model_type) in [
            SupportedModel.OPENPI,
            SupportedModel.MLP_POLICY,
            SupportedModel.GR00T,
            SupportedModel.CNN_POLICY,
        ]:
            kwargs = {"mode": mode}

        kwargs["return_obs"] = not hasattr(self.hf_model, "q_head")

        with torch.no_grad():
            actions, result = self.hf_model.predict_action_batch(
                env_obs=env_obs,
                **kwargs,
            )

        return actions, result

    def get_dones_and_rewards(
        self, env_output: dict[str, torch.Tensor], extracted_obs: dict[str, Any]
    ) -> tuple[torch.Tensor | None, torch.Tensor | None, dict[str, Any] | None]:
        """
        Get dones and rewards from environment batch, handling auto_reset if needed.

        Args:
            env_output: Environment batch containing dones, rewards, and optionally final_obs

        Returns:
            Tuple of (dones, rewards, real_extracted_obs). dones and rewards are tensors.
        """
        # First step: no rewards yet, only dones
        real_extracted_obs = None
        if env_output["rewards"] is None:
            if hasattr(self.hf_model, "q_head"):
                real_extracted_obs = init_real_obs(extracted_obs)
            return (
                env_output["dones"].bool().cpu().contiguous(),
                None,
                real_extracted_obs,
            )

        dones = env_output["dones"].bool().cpu().contiguous()
        rewards = env_output["rewards"].cpu().contiguous()

        # Handle auto_reset: add bootstrap value to rewards for done episodes
        # Note: currently this is not correct for chunk-size>1 with partial reset
        if dones.any() and self.cfg.env.train.auto_reset:
            if hasattr(self.hf_model, "value_head") or hasattr(self.hf_model, "q_head"):
                final_obs = env_output["final_obs"]
                with torch.no_grad():
                    final_extracted_obs = self.hf_model.preprocess_env_obs(final_obs)
                    if hasattr(self.hf_model, "q_head"):
                        real_extracted_obs = init_real_obs(final_extracted_obs)
                    actions, result = self.predict(final_extracted_obs)
                    if "prev_values" in result:
                        _final_values = result["prev_values"]
                    else:
                        _final_values = torch.zeros_like(actions[:, 0])
                final_values = torch.zeros_like(_final_values[:, 0])  # [bsz, ]
                last_step_dones = dones[:, -1]  # [bsz, ]

                final_values[last_step_dones] = _final_values[:, 0][last_step_dones]

                # Add bootstrap value to the last step of done episodes
                rewards[:, -1] += self.cfg.algorithm.gamma * final_values.cpu()

        if real_extracted_obs is None and hasattr(self.hf_model, "q_head"):
            real_extracted_obs = init_real_obs(extracted_obs)
        return dones, rewards, real_extracted_obs

    async def sync_model_from_actor(self):
        """Sync model parameters from the actor worker."""
<<<<<<< HEAD
        param_state_dict = await self.recv(
            self.actor_group_name, src_rank=self._rank, async_op=True
        ).async_wait()
=======
        param_state_dict = self.recv(
            self.actor_group_name, src_rank=self.actor_weight_src_rank
        )
>>>>>>> e96f19fe

        self.hf_model.load_state_dict(param_state_dict)
        del param_state_dict
        gc.collect()
        torch.cuda.empty_cache()

    def update_intervene_actions(self, env_output, forward_inputs):
        intervene_actions = env_output["intervene_actions"]
        intervene_flags = env_output["intervene_flags"]
        if intervene_actions is not None:
            if "action" in forward_inputs:
                policy_action = forward_inputs["action"].to(intervene_actions.device)
                policy_action = policy_action.reshape(
                    policy_action.shape[0], self.hf_model.num_action_chunks, -1
                )
                intervene_actions = intervene_actions.reshape(
                    intervene_actions.shape[0], self.hf_model.num_action_chunks, -1
                )
                action = intervene_actions * intervene_flags[
                    ..., None
                ] + policy_action * (~intervene_flags[..., None])
                action = action.reshape(action.shape[0], -1)
                forward_inputs["action"] = action
            else:
                raise NotImplementedError(f"{forward_inputs.keys()=}")
        return forward_inputs

    async def generate(
        self, input_channel: Channel, output_channel: Channel, actor_channel: Channel
    ):
        if self.enable_offload:
            self.reload_model()

        self.buffer_list = [
            EmbodiedRolloutResult(rollout_epoch=self.cfg.algorithm.rollout_epoch)
            for _ in range(self.num_pipeline_stages)
        ]

        n_chunk_steps = (
            self.cfg.env.train.max_steps_per_rollout_epoch
            // self.cfg.actor.model.num_action_chunks
        )

        for _ in tqdm(
            range(self.cfg.algorithm.rollout_epoch),
            desc="Generating Rollout Epochs",
            disable=(self._rank != 0),
        ):
            last_extracted_obs = [None for i in range(self.num_pipeline_stages)]
            last_forward_inputs = [
                None for i in range(self.num_pipeline_stages)
            ]  # save actions

            for _ in range(n_chunk_steps):
                for stage_id in range(self.num_pipeline_stages):
                    env_output = await self.recv_env_output(input_channel)

                    if last_forward_inputs[stage_id] is not None:
                        last_forward_inputs[stage_id] = self.update_intervene_actions(
                            env_output, last_forward_inputs[stage_id]
                        )

                    extracted_obs = self.hf_model.preprocess_env_obs(env_output["obs"])
                    dones, rewards, real_extracted_obs = self.get_dones_and_rewards(
                        env_output, extracted_obs
                    )
                    actions, result = self.predict(extracted_obs)
                    chunk_step_result = ChunkStepResult(
                        prev_logprobs=result["prev_logprobs"],
                        prev_values=result["prev_values"],
                        dones=dones,
                        truncations=env_output["truncations"],
                        terminations=env_output["terminations"],
                        rewards=rewards,  # the first step is reset step, reward is none, which will not be appended to the buffer
                        forward_inputs=last_forward_inputs[stage_id],
                    )
                    self.buffer_list[stage_id].append_result(chunk_step_result)
                    if last_extracted_obs[stage_id] is not None and hasattr(
                        self.hf_model, "q_head"
                    ):
                        self.buffer_list[stage_id].add_transition(
                            last_extracted_obs[stage_id], real_extracted_obs
                        )
                    last_extracted_obs[stage_id] = extracted_obs
                    last_forward_inputs[stage_id] = result["forward_inputs"]

                    self.send_chunk_actions(output_channel, actions)

            for stage_id in range(self.num_pipeline_stages):
                env_output = await self.recv_env_output(input_channel)
                last_forward_inputs[stage_id] = self.update_intervene_actions(
                    env_output, last_forward_inputs[stage_id]
                )

                extracted_obs = self.hf_model.preprocess_env_obs(env_output["obs"])
                # Get dones and rewards from environment batch (final step of epoch)
                dones, rewards, real_extracted_obs = self.get_dones_and_rewards(
                    env_output, extracted_obs
                )
                self.buffer_list[stage_id].dones.append(dones)
                self.buffer_list[stage_id].truncations.append(env_output["truncations"])
                self.buffer_list[stage_id].terminations.append(
                    env_output["terminations"]
                )
                self.buffer_list[stage_id].rewards.append(rewards)
                self.buffer_list[stage_id].forward_inputs.append(
                    put_tensor_device(last_forward_inputs[stage_id], "cpu")
                )

                with self.worker_timer():
                    actions, result = self.predict(extracted_obs)
                # For the final step, we only need prev_values for bootstrapping
                # This is a special case that doesn't create a full ChunkStepResult
                if "prev_values" in result:
                    self.buffer_list[stage_id].prev_values.append(
                        result["prev_values"].cpu().contiguous()
                    )
                if hasattr(self.hf_model, "q_head"):
                    self.buffer_list[stage_id].add_transition(
                        last_extracted_obs[stage_id], real_extracted_obs
                    )

        for i in range(self.num_pipeline_stages):
            self.send_rollout_batch(actor_channel, i)

        if self.enable_offload:
            self.offload_model()

    async def evaluate(self, input_channel: Channel, output_channel: Channel):
        if self.enable_offload:
            self.reload_model()

        n_chunk_steps = (
            self.cfg.env.eval.max_steps_per_rollout_epoch
            // self.cfg.actor.model.num_action_chunks
        )
        for _ in tqdm(
            range(self.cfg.algorithm.eval_rollout_epoch),
            desc="Evaluating Rollout Epochs",
            disable=(self._rank != 0),
        ):
            for _ in range(n_chunk_steps):
                for _ in range(self.num_pipeline_stages):
                    env_output = await self.recv_env_output(input_channel, mode="eval")
                    extracted_obs = self.hf_model.preprocess_env_obs(env_output["obs"])
                    actions, _ = self.predict(extracted_obs, mode="eval")
                    self.send_chunk_actions(output_channel, actions, mode="eval")

        if self.enable_offload:
            self.offload_model()

    def offload_model(self):
        self.hf_model = self.hf_model.to("cpu")
        gc.collect()
        torch.cuda.empty_cache()

    def reload_model(self):
        self.hf_model = self.hf_model.to(self.device)

    async def recv_env_output(
        self, input_channel: Channel, mode="train"
    ) -> dict[str, torch.Tensor]:
        assert mode in ["train", "eval"], f"{mode=} is not supported"
        # Use asyncio so that it can run alongside async weight syncing
        env_output = await input_channel.get(
            key=f"{self._rank}_{mode}", async_op=True
        ).async_wait()
        return env_output

    def send_chunk_actions(self, output_channel: Channel, chunk_actions, mode="train"):
        assert mode in ["train", "eval"], f"{mode=} is not supported"
        output_channel.put(
            item=chunk_actions, key=f"{self._rank}_{mode}", async_op=True
        )

    def send_rollout_batch(self, actor_channel: Channel, stage_id: int):
        # send rollout_batch to actor
        split_num = self.get_actor_split_num()
        splitted_rollout_result = self.buffer_list[stage_id].to_splitted_dict(split_num)
        for i in range(split_num):
            actor_channel.put(item=splitted_rollout_result[i], async_op=True)

    def get_actor_split_num(self):
        send_num = self.placement.get_world_size("rollout") * self.num_pipeline_stages
        recv_num = self.placement.get_world_size("actor")
        split_num = compute_split_num(recv_num, send_num)
        return split_num

    def set_global_step(self, global_step):
        if hasattr(self.hf_model, "set_global_step"):
            self.hf_model.set_global_step(global_step)<|MERGE_RESOLUTION|>--- conflicted
+++ resolved
@@ -182,15 +182,9 @@
 
     async def sync_model_from_actor(self):
         """Sync model parameters from the actor worker."""
-<<<<<<< HEAD
         param_state_dict = await self.recv(
-            self.actor_group_name, src_rank=self._rank, async_op=True
+            self.actor_group_name, src_rank=self.actor_weight_src_rank, async_op=True
         ).async_wait()
-=======
-        param_state_dict = self.recv(
-            self.actor_group_name, src_rank=self.actor_weight_src_rank
-        )
->>>>>>> e96f19fe
 
         self.hf_model.load_state_dict(param_state_dict)
         del param_state_dict
