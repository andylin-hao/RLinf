--- conflicted
+++ resolved
@@ -241,22 +241,13 @@
         )
         return env_output, env_info
 
-<<<<<<< HEAD
-    def recv_chunk_actions(self, mode="train"):
+    def recv_chunk_actions(self, input_channel: Channel, mode="train") -> np.ndarray:
         assert mode in ["train", "eval"], f"{mode=} is not supported"
         chunk_action = []
         for gather_id in range(self.gather_num):
             chunk_action.append(
-                self.channel.get(
-                    key=f"{self._action_queue_name}_{gather_id + self._rank * self.gather_num}_{mode}",
-=======
-    def recv_chunk_actions(self, input_channel: Channel) -> np.ndarray:
-        chunk_action = []
-        for gather_id in range(self.gather_num):
-            chunk_action.append(
                 input_channel.get(
-                    key=f"{gather_id + self._rank * self.gather_num}",
->>>>>>> 68989fec
+                    key=f"{gather_id + self._rank * self.gather_num}_{mode}",
                 )
             )
         chunk_action = np.concatenate(chunk_action, axis=0)
@@ -315,11 +306,7 @@
             env_batch_i = self.split_env_batch(env_batch, gather_id, mode)
             output_channel.put(
                 item=env_batch_i,
-<<<<<<< HEAD
-                key=f"{self._obs_queue_name}_{gather_id + self._rank * self.gather_num}_{mode}",
-=======
-                key=f"{gather_id + self._rank * self.gather_num}",
->>>>>>> 68989fec
+                key=f"{gather_id + self._rank * self.gather_num}_{mode}",
             )
 
     def interact(self, input_channel: Channel, output_channel: Channel):
@@ -443,11 +430,9 @@
 
             for eval_step in range(n_chunk_steps):
                 for stage_id in range(self.stage_num):
-<<<<<<< HEAD
-                    raw_chunk_actions = self.recv_chunk_actions(mode="eval")
-=======
-                    raw_chunk_actions = self.recv_chunk_actions(input_channel)
->>>>>>> 68989fec
+                    raw_chunk_actions = self.recv_chunk_actions(
+                        input_channel, mode="eval"
+                    )
                     env_output, env_info = self.env_evaluate_step(
                         raw_chunk_actions, stage_id
                     )
