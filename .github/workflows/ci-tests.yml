name: CI Test

on:
  push:
    branches:
      - "release/v[0-9]*.[0-9]*"
      - main
  pull_request:
    branches:
<<<<<<< HEAD
      - "release/v[0-9].[0-9]"
=======
      - "release/v[0-9]*.[0-9]*"
>>>>>>> d1cf2644
      - main
    types: [synchronize, labeled]
  workflow_dispatch:

concurrency:
  group: code-test-${{ github.ref }}
  cancel-in-progress: true

jobs:
  # =============================================== check changes ====================================================
  check-changes:
    runs-on: ubuntu-latest
    outputs:
      file_filter: ${{ steps.filter.outputs.file_filter }}
      install_filter: ${{ steps.filter.outputs.install_filter }}
      docker_filter: ${{ steps.filter.outputs.docker_filter }}
    steps:
      - name: Checkout code
        uses: actions/checkout@v4

      - name: Fail if the PR does not have the 'run-ci' label
        if: github.event_name == 'pull_request' && !contains(github.event.pull_request.labels.*.name, 'run-ci')
        run: |
          echo "This pull request does not have the 'run-ci' label. Failing the workflow."
          exit 1

      - name: Fail if the PR is a draft
        if: github.event_name == 'pull_request' && github.event.pull_request.draft == true
        run: |
          echo "This pull request is a draft. Failing the workflow."
          exit 1

      - name: Detect file changes
        id: filter
        uses: dorny/paths-filter@v3
        with:
          filters: |
            file_filter:
              - '**/*.py'
              - 'tests/**'
              - '.github/workflows/*tests.yml'
              - '*.yaml'
            install_filter:
              - 'pyproject.toml'
              - 'requirements/*.sh'
              - 'requirements/*.txt'
              - '.github/workflows/install.yml'
            docker_filter:
              - 'docker/torch*/**'
              - '.github/workflows/docker-build.yml'


  # =============================================== install tests ====================================================

  install-tests:
    needs: [check-changes]
    if: needs.check-changes.outputs.install_filter == 'true'
    uses: ./.github/workflows/install.yml

  # =============================================== docker tests ====================================================

  docker-tests:
    needs: [check-changes]
    if: needs.check-changes.outputs.docker_filter == 'true'
    uses: ./.github/workflows/docker-build.yml

  # =============================================== unit tests ====================================================

  unit-tests:
    needs: [check-changes]
    if: needs.check-changes.outputs.file_filter == 'true'
    uses: ./.github/workflows/unit-tests.yml

  # =============================================== agent e2e tests ====================================================

  agent-reason-e2e-tests:
    needs: [check-changes]
    if: needs.check-changes.outputs.file_filter == 'true'
    uses: ./.github/workflows/agent-e2e-tests.yml

  # =============================================== embodied e2e tests ====================================================

  embodied-e2e-tests:
    needs: [check-changes]
    if: needs.check-changes.outputs.file_filter == 'true'
    uses: ./.github/workflows/embodied-e2e-tests.yml

  # =============================================== scheduler tests ====================================================

  scheduler-tests:
    needs: [check-changes]
    if: needs.check-changes.outputs.file_filter == 'true'
    uses: ./.github/workflows/scheduler-tests.yml

  # =============================================== finale ====================================================

  ci-test-finish:
    needs: [
      check-changes,
      install-tests,
      docker-tests,
      unit-tests,
      agent-reason-e2e-tests,
      embodied-e2e-tests,
      scheduler-tests
    ]
    if: always()
    runs-on: ubuntu-latest
    steps:
      # Refer to https://github.com/sgl-project/sglang/blob/main/.github/workflows/pr-test.yml
      - name: Check all dependent job statuses
        run: |
          # Convert the 'needs' context to a JSON string
          json_needs='${{ toJson(needs) }}'

          # Get a list of all job names from the JSON keys
          job_names=$(echo "$json_needs" | jq -r 'keys_unsorted[]')

          for job in $job_names; do
            # For each job, extract its result
            result=$(echo "$json_needs" | jq -r --arg j "$job" '.[$j].result')

            # Print the job name and its result
            echo "$job: $result"

            # Check for failure or cancellation and exit if found
            if [[ "$result" == "failure" || "$result" == "cancelled" ]]; then
              echo "The above jobs failed."
              exit 1
            fi
          done

          # If the loop completes, all jobs were successful
          echo "All jobs completed successfully"
          exit 0<|MERGE_RESOLUTION|>--- conflicted
+++ resolved
@@ -7,11 +7,7 @@
       - main
   pull_request:
     branches:
-<<<<<<< HEAD
-      - "release/v[0-9].[0-9]"
-=======
       - "release/v[0-9]*.[0-9]*"
->>>>>>> d1cf2644
       - main
     types: [synchronize, labeled]
   workflow_dispatch:
